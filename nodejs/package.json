--- conflicted
+++ resolved
@@ -1,10 +1,6 @@
 {
   "name": "openssi-websdk",
-<<<<<<< HEAD
-  "version": "0.0.12-alpha",
-=======
   "version": "1.0.0-alpha",
->>>>>>> bc3378ff
   "description": "A SDK for issuing and verifying digital credentials through a cloud agent",
   "author": "Dale Avery <davery@us.ibm.com>",
   "contributors": [
